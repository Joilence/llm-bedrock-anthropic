--- conflicted
+++ resolved
@@ -12,13 +12,8 @@
 
 dependencies = [
     "llm",
-<<<<<<< HEAD
-    "boto3 >= 1.28.60",
-    "pydantic>=1.9.0, <3",
-=======
     "boto3 >=1.34.55",
     "pydantic >= 2.0"
->>>>>>> 57c0a31e
 ]
 
 [project.urls]

# Imports

from typing import Optional, List, Union
from dataclasses import dataclass

import mimetypes
from base64 import b64encode, b64decode
from io import BytesIO
import os
from pathlib import Path

import boto3
import llm
from pydantic import Field, field_validator
from PIL import Image

@dataclass
class AttachmentData:
    mime_type: str
    content: Union[Path, bytes]  
    name: Optional[str] = None
    
    @property
    def is_file_path(self) -> bool:
        return isinstance(self.content, Path)
    
    @property
    def is_image(self) -> bool:
        return self.mime_type.startswith("image/")
    
    @property
    def is_document(self) -> bool:
        return self.mime_type in MIME_TYPE_TO_BEDROCK_CONVERSE_DOCUMENT_FORMAT


# Constants

# See: https://docs.aws.amazon.com/bedrock/latest/userguide/conversation-inference.html
BEDROCK_CONVERSE_IMAGE_FORMATS = ["png", "jpeg", "gif", "webp"]
MIME_TYPE_TO_BEDROCK_CONVERSE_DOCUMENT_FORMAT = {
    "application/pdf": "pdf",
    "text/csv": "csv",
    "application/msword": "doc",
    "application/vnd.openxmlformats-officedocument.wordprocessingml.document": "docx",
    "application/vnd.ms-excel": "xls",
    "application/vnd.openxmlformats-officedocument.spreadsheetml.sheet": "xlsx",
    "text/html": "html",
    "text/plain": "txt",
    "text/markdown": "md",
}

# See: https://docs.anthropic.com/en/docs/build-with-claude/vision
ANTHROPIC_MAX_IMAGE_LONG_SIZE = 1568


# Much of this code is derived from https://github.com/tomviner/llm-claude

@llm.hookimpl
def register_models(register):
    # Claude 2 and earlier models (no attachment support)
    register(
        BedrockClaude("anthropic.claude-instant-v1", supports_attachments=False),
        aliases=("bedrock-claude-instant", "bci"),
    )
    register(
        BedrockClaude("anthropic.claude-v2", supports_attachments=False),
        aliases=("bedrock-claude-v2-0",)
    )
    register(
        BedrockClaude("anthropic.claude-v2:1", supports_attachments=False),
        aliases=("bedrock-claude-v2.1", "bedrock-claude-v2",),
    )
    
    # Claude 3 models (with attachment support)
    register(
        BedrockClaude("anthropic.claude-3-sonnet-20240229-v1:0", supports_attachments=True),
        aliases=(
            "bedrock-claude-v3-sonnet",
        ),
    )
    register(
        BedrockClaude("us.anthropic.claude-3-5-sonnet-20241022-v2:0", supports_attachments=True),
        aliases=(
            "bedrock-claude-v3.5-sonnet-v2",
            "bedrock-claude-sonnet-v2",
        ),
    )
    register(
        BedrockClaude("anthropic.claude-3-5-sonnet-20240620-v1:0", supports_attachments=True),
        aliases=(
            "bedrock-claude-v3.5-sonnet",
            "bedrock-claude-sonnet",
            "bedrock-sonnet",
            "bedrock-claude",
            "bc",
        ),
    )
    register(
        BedrockClaude("anthropic.claude-3-opus-20240229-v1:0", supports_attachments=True),
        aliases=(
            "bedrock-claude-v3-opus",
            "bedrock-claude-opus",
            "bedrock-opus",
            "bo",
        ),
    )
    register(
        BedrockClaude("us.anthropic.claude-3-5-haiku-20241022-v1:0", supports_attachments=False),
        aliases=(
            "bedrock-claude-v3.5-haiku",
            "bedrock-haiku-v3.5",
            "bh-v3.5",
        ),
    )
    register(
        BedrockClaude("anthropic.claude-3-haiku-20240307-v1:0", supports_attachments=True),
        aliases=(
            "bedrock-claude-v3-haiku",
            "bedrock-claude-haiku",
            "bedrock-haiku",
            "bh",
        ),
    )
<<<<<<< HEAD
=======
    register(
        BedrockClaude("us.anthropic.claude-3-7-sonnet-20250219-v1:0"),
        aliases=(
            "bedrock-claude-v3.7-sonnet",
            "bedrock-claude-sonnet-v3.7",
            "bc-v3.7",
        ),
    )
>>>>>>> 09566070


class BedrockClaude(llm.Model):
    can_stream: bool = True

    # TODO: expose other Options
    class Options(llm.Options):
        # TODO: Make the defaults model-specific.
        max_tokens_to_sample: Optional[int] = Field(
            description="The maximum number of tokens to generate before stopping",
            default=4096,  # Bedrock complained when I passed a higher number into claude v3.5 Sonnet.
        )
        bedrock_model_id: Optional[str] = Field(
            description="Bedrock modelId or ARN of base, custom, or provisioned model",
            default=None,
        )
        bedrock_attach: Optional[str] = Field(
            description="Attach the given image or document file (or files, separated by comma) to the prompt.",
            default=None,
        )

        @field_validator("max_tokens_to_sample")
        def validate_length(cls, max_tokens_to_sample):
            if not (0 < max_tokens_to_sample <= 1_000_000):
                raise ValueError("max_tokens_to_sample must be in range 1-1,000,000")
            return max_tokens_to_sample

    def __init__(self, model_id, supports_attachments=False):
        self.model_id = model_id
        self.supports_attachments = supports_attachments
        if supports_attachments:
            image_mime_types = {f"image/{fmt}" for fmt in BEDROCK_CONVERSE_IMAGE_FORMATS}
            document_mime_types = set(MIME_TYPE_TO_BEDROCK_CONVERSE_DOCUMENT_FORMAT.keys())
            self.attachment_types = image_mime_types.union(document_mime_types)
    
    @staticmethod
    def load_and_preprocess_image(file):
        """
        Load and pre-process the given image for use with Anthropic models and the Bedrock
        Converse API:
        * Resize if needed.
        * Convert into a supported format if needed.
        * Do nothing if the image is already compatible.
        Even if Bedrock can resize images for us, we do this here to avoid unnecessary
        bandwidth and to support additional image file types.

        :param file: An image file path.
        :return: A bytes, image_format tuple containing the resulting image data and format.
                 Use the original data/format if possible, and choose an appropriate format if
                 the image needed to be resized.
        """
        with open(file, "rb") as fp:
            img_bytes = fp.read()

        with Image.open(BytesIO(img_bytes)) as img:
            img_format = img.format
            width, height = img.size
            if width > ANTHROPIC_MAX_IMAGE_LONG_SIZE or height > ANTHROPIC_MAX_IMAGE_LONG_SIZE:
                # Resize the image while preserving the aspect ratio
                img.thumbnail((ANTHROPIC_MAX_IMAGE_LONG_SIZE, ANTHROPIC_MAX_IMAGE_LONG_SIZE))

            # Change format if necessary
            if (
                img_format.lower() in BEDROCK_CONVERSE_IMAGE_FORMATS and
                img.size == (width, height)  # Original size, no resize needed
            ):
                return img_bytes, img_format.lower()

            # Re-export the image with the appropriate format
            with BytesIO() as buffer:
                img.save(buffer, format='PNG')
                return buffer.getvalue(), 'png'

    def image_path_to_content_block(self, path):
        """
        Create a Bedrock Converse content block out of the given image file path.
        :param path: A file path to an image file.
        :return: A Bedrock Converse API content block containing the image.
        """
        source_bytes, file_format = self.load_and_preprocess_image(path)

        return {
            'image': {
                'format': file_format,
                'source': {
                    'bytes': source_bytes
                }
            }
        }

    @staticmethod
    def sanitize_file_name(file_path):
        """
        Generate a file name out of the given file path that conforms to the Bedrock
        Converse API conventions:
        * Alphanumeric characters
        * Whitespace characters (no more than one in a row)
        * Hyphens
        * Parentheses
        * Square brackets
        * Maximum length of 200.
        See also: https://docs.aws.amazon.com/bedrock/latest/APIReference/API_runtime_DocumentBlock.html
        :param file_path:
        :return:
        """
        head, tail = os.path.split(file_path)
        name, ext = os.path.splitext(tail)
        
        # Sanitize the name part
        sanitized_name = ""
        for c in name:
            if c in "abcdefghijklmnopqrstuvwxyzABCDEFGHIJKLMNOPQRSTUVWXYZ0123456789-_()[]":
                sanitized_name += c
            else:
                sanitized_name += "_"
        
        if not sanitized_name:
            sanitized_name = "file"
        
        # Ensure total length (including extension) is under 200
        max_name_length = 200 - len(ext)
        sanitized_name = sanitized_name[:max_name_length]
        
        return sanitized_name + ext

    def document_path_to_content_block(self, file_path, mime_type):
        """
        Create a Bedrock Converse content block out of the given document file path.
        :param file_path: A file path to a document file.
        :param mime_type: The file’s MIME type.
        :return: A Bedrock Converse API content block containing the document.
        """
        with open(file_path, "rb") as fp:
            source_bytes = fp.read()
        return {
            'document': {
                'format': MIME_TYPE_TO_BEDROCK_CONVERSE_DOCUMENT_FORMAT[mime_type],
                'name': self.sanitize_file_name(file_path),
                'source': {
                    'bytes': source_bytes
                }
            }
        }

    def validate_attachment(self, data: AttachmentData) -> None:
        """Validate attachments"""
        if not (data.is_image or data.is_document):
            raise ValueError(f"Unsupported attachment type: {data.mime_type}")

    def process_attachment(self, data: AttachmentData) -> dict:
        """
        Process attachments and generate content blocks for Bedrock Converse API
        """
        self.validate_attachment(data)
        
        if data.is_image:
            if data.is_file_path:
                return self.image_path_to_content_block(str(data.content))
            return self.image_bytes_to_content_block(data.content, data.mime_type)
            
        if data.is_document:
            if data.is_file_path:
                return self.document_path_to_content_block(str(data.content), data.mime_type)
            return self.document_bytes_to_content_block(data.content, data.mime_type, data.name)

    def create_attachment_data(self, attachment) -> AttachmentData:
        """Generate AttachmentData from a modern attachment"""
        if hasattr(attachment, "path") and attachment.path is not None:
            return AttachmentData(
                mime_type=attachment.type,
                content=Path(attachment.path)
            )
        
        return AttachmentData(
            mime_type=attachment.type,
            content=attachment.content_bytes(),
            name="attachment"
        )

    def image_bytes_to_content_block(self, image_bytes: bytes, mime_type: str) -> dict:
        """
        Create a Bedrock Converse content block from image bytes.
        :param image_bytes: The raw image bytes
        :param mime_type: The MIME type of the image
        :return: A Bedrock Converse API content block containing the image
        """
        with Image.open(BytesIO(image_bytes)) as img:
            width, height = img.size
            if width > ANTHROPIC_MAX_IMAGE_LONG_SIZE or height > ANTHROPIC_MAX_IMAGE_LONG_SIZE:
                # Resize the image while preserving the aspect ratio
                img.thumbnail((ANTHROPIC_MAX_IMAGE_LONG_SIZE, ANTHROPIC_MAX_IMAGE_LONG_SIZE))
                
                # Re-export the image
                with BytesIO() as buffer:
                    img.save(buffer, format='PNG')
                    image_bytes = buffer.getvalue()
                    file_format = 'png'
            else:
                # Use original format from mime_type
                file_format = mime_type.split('/')[-1]
                if file_format not in BEDROCK_CONVERSE_IMAGE_FORMATS:
                    # Convert to PNG if format not supported
                    with BytesIO() as buffer:
                        img.save(buffer, format='PNG')
                        image_bytes = buffer.getvalue()
                        file_format = 'png'

        return {
            'image': {
                'format': file_format,
                'source': {
                    'bytes': image_bytes
                }
            }
        }

    def document_bytes_to_content_block(self, doc_bytes: bytes, mime_type: str, name: Optional[str] = None) -> dict:
        """
        Create a Bedrock Converse content block from document bytes.
        :param doc_bytes: The raw document bytes
        :param mime_type: The MIME type of the document
        :param name: Optional name for the document
        :return: A Bedrock Converse API content block containing the document
        """
        if name is None:
            name = "document"
            
        return {
            'document': {
                'format': MIME_TYPE_TO_BEDROCK_CONVERSE_DOCUMENT_FORMAT[mime_type],
                'name': self.sanitize_file_name(name),
                'source': {
                    'bytes': doc_bytes
                }
            }
        }

    def prompt_to_content(self, prompt):
        """
        Convert a llm.Prompt object to the content format expected by the Bedrock Converse API.
        If we encounter the bedrock_attach_files option, detect the file type(s) and use the
        proper Bedrock Converse content type to attach the file(s) to the prompt.

        :param prompt: A llm Prompt objet.
        :return: A content object that conforms to the Bedrock Converse API.
        """
        content = []
        if prompt.options.bedrock_attach:
            # Support multiple files separated by comma.
            for file_path in prompt.options.bedrock_attach.split(','):
                mime_type, _ = mimetypes.guess_type(file_path)
                if not mime_type:
                    raise ValueError(
                        f"Unable to guess mime type for file: {file_path}"
                    )

                file_path = os.path.expanduser(file_path)
                if mime_type.startswith("image/"):
                    content.append(self.image_path_to_content_block(file_path))
                elif mime_type in MIME_TYPE_TO_BEDROCK_CONVERSE_DOCUMENT_FORMAT:
                    content.append(self.document_path_to_content_block(file_path, mime_type))
                else:
                    raise ValueError(
                        f"Unsupported file type for file: {file_path}"
                    )

        # Append the prompt text as a text content block.
        content.append(
            {
                'text': prompt.prompt
            }
        )

        return content

    def encode_bytes(self, o):
        """
        Recursively replace any "bytes" dict attribute in the given object with a base64
        encoded value as "bytes_b64". This is done to preserve the data during logging activities.

        :param o: A Python object.
        :return: A copy of the input, but with all "bytes" keys in dicts replaces by base64
                 encoded values names "bytes".
        """
        if isinstance(o, list):
            return [self.encode_bytes(i) for i in o]
        elif isinstance(o, dict):
            result = {}
            for key, value in o.items():
                if key == 'bytes':
                    result['bytes_b64'] = b64encode(value).decode("utf-8")
                else:
                    result[key] = self.encode_bytes(value)
            return result
        else:
            return o

    def decode_bytes(self, o):
        """
        Recursively replace any "bytes_b64" dict attribute in the given object with a
        base64 decoded value as "bytes". This is the reverse of the above, so the resulting
        data can be sent to Bedrock in its expected form.

        :param o: A Python object.
        :return: A copy of the input, but with all "bytes_b64" keys in dicts replaced by base64
                 decoded values names "bytes".
        """
        if isinstance(o, list):
            return [self.decode_bytes(i) for i in o]
        elif isinstance(o, dict):
            result = {}
            for key, value in o.items():
                if key == 'bytes_b64':
                    result['bytes'] = b64decode(value)
                else:
                    result[key] = self.decode_bytes(value)
            return result
        else:
            return o

    def build_messages(self, prompt_content, conversation) -> List[dict]:
        messages = []
        if conversation:
            for response in conversation.responses:
                if (
                    response.response_json and
                    'bedrock_user_content' in response.response_json
                ):
                    user_content = self.decode_bytes(response.response_json['bedrock_user_content'])
                else:
                    user_content = [
                        {
                            'text': response.prompt.prompt
                        }
                    ]
                assistant_content = [
                    {
                        'text': response.text()
                    }
                ]
                messages.extend(
                    [
                        {
                            "role": "user",
                            "content": user_content
                        },
                        {
                            "role": "assistant",
                            "content": assistant_content
                        },
                    ]
                )

        messages.append({"role": "user", "content": prompt_content})
        return messages

    def execute(self, prompt, stream, response, conversation):
        # Claude 2.0 and Claude Instant did not historically really support system prompts:
        # https://docs.anthropic.com/claude/docs/constructing-a-prompt#system-prompt-optional
        #
        # As of the release of the Messages API, this seems like it has been fixed
        # https://docs.anthropic.com/claude/docs/system-prompts, but it is not documented that
        # Claude Instant and 2.0 support it (and the wording implies that it doesn't)
        # so what we do instead is put what would be the system prompt in the first line of the
        # `Human` prompt, as recommended in the documentation. This enables us to effectively use the
        #  `-s`, `-t` and `--save` flags.
        bedrock_model_id = prompt.options.bedrock_model_id or self.model_id

        if prompt.system and self.model_id in [
            "anthropic.claude-v2",
            "anthropic.claude-instant-v1",
        ]:
            prompt.prompt = prompt.system + "\n" + prompt.prompt

        prompt_content = self.prompt_to_content(prompt)
        messages = self.build_messages(prompt_content, conversation)

        # Preserve the Bedrock-specific user content dict, so it can be re-used in
        # future conversations.
        response.response_json = {
            'bedrock_user_content': self.encode_bytes(prompt_content)
        }

        inference_config = {
            'maxTokens': prompt.options.max_tokens_to_sample
        }

        # Put together parameters for the Bedrock Converse API.
        params = {
            'modelId': bedrock_model_id,
            'messages': messages,
            'inferenceConfig': inference_config,
        }

        if prompt.system:
            params['system'] = [
                {
                    'text': prompt.system
                }
            ]

        client = boto3.client('bedrock-runtime')
        if stream:
            bedrock_response = client.converse_stream(**params)
            for event in bedrock_response['stream']:
                (event_type, event_content), = event.items()
                if event_type == "contentBlockDelta":
                    completion = event_content["delta"]["text"]
                    yield completion
        else:
            bedrock_response = client.converse(**params)
            completion = bedrock_response['output']['message']['content'][-1]['text']
            yield completion<|MERGE_RESOLUTION|>--- conflicted
+++ resolved
@@ -121,8 +121,6 @@
             "bh",
         ),
     )
-<<<<<<< HEAD
-=======
     register(
         BedrockClaude("us.anthropic.claude-3-7-sonnet-20250219-v1:0"),
         aliases=(
@@ -131,7 +129,6 @@
             "bc-v3.7",
         ),
     )
->>>>>>> 09566070
 
 
 class BedrockClaude(llm.Model):

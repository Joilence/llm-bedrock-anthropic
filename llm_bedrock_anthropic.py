--- conflicted
+++ resolved
@@ -35,15 +35,6 @@
             "bc",
         ),
     )
-<<<<<<< HEAD
-    register(BedrockClaude("anthropic.claude-v1"), aliases=("bedrock-claude-v1",))
-    register(BedrockClaude("anthropic.claude-v2"), aliases=('bedrock-claude-v2.0',))
-    register(BedrockClaude("anthropic.claude-v2:1"),
-             aliases=('bedrock-claude-v2.1', 'bedrock-claude-v2'))
-    register(BedrockClaude("anthropic.claude-3-sonnet-20240229-v1:0"), aliases=('bedrock-claude-v3-sonnet', 'bedrock-claude', 'bc'))
-
-=======
->>>>>>> 57c0a31e
 
 class BedrockClaude(llm.Model):
     can_stream: bool = True
